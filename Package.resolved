--- conflicted
+++ resolved
@@ -51,13 +51,8 @@
         "repositoryURL": "https://github.com/apple/swift-log.git",
         "state": {
           "branch": null,
-<<<<<<< HEAD
-          "revision": "32e8d724467f8fe623624570367e3d50c5638e46",
-          "version": "1.5.2"
-=======
           "revision": "e97a6fcb1ab07462881ac165fdbb37f067e205d5",
           "version": "1.5.4"
->>>>>>> c11f16fb
         }
       },
       {
